<menu class='border' style='color:#29AEB9'>{{ 'Note: You need cookies enabled to log in.'|trans }}</menu>

<section class='center'>
    {% if showLocal %}
    <!-- Login form , the id is for an acceptance test -->
    <form method="post" id='login' action="app/controllers/LoginController.php" autocomplete="off">
        <h2>{{ 'Sign in to your account'|trans }}</h2>
        <br>
        <p class="login-area">
        <label class='block' for="email">{{ 'Email'|trans }}</label>
        <input class="login-area-input" id='email' name="email" type="email" value='{{ SESSION.email ? SESSION.email }}' required /><br>
        <label class='block' for="password">{{ 'Password'|trans }}</label>
            <input class="login-area-input" id='password' name="password" type="password" required /><br>
            <!-- form key -->
            {{ FormKey.getFormkey|raw }}
        <input type='checkbox' name='rememberme' id='rememberme' />
        <label for='rememberme'>{{ 'Remember me'|trans }}</label>
        </p>
        <div id='loginButtonDiv'>
            <button type="submit" class='button' name="Submit">{{ 'Login'|trans }}</button>
        </div>
    </form>
    <p>
        {{ "Don't have an account? %sRegister%s now!<br>Lost your password? %sReset%s it!"|trans|format(
            "<a href='register.php'>",
            "</a>",
            "<a href='#' class='trigger'>",
            "</a>")|raw }}
    </p>
    {% endif %}

    {% if idpsArr|length > 0 %}

        <h2>{{ 'Login through your institution'|trans }}</h2>
        <br>
        <form method='post' id='saml-login' action='app/controllers/LoginController.php' autocomplete='off'>
            <select name='idp_id'>
                {% for idp in idpsArr %}
                    <option value='{{ idp.id }}'>{{ idp.name }}</option>
                {% endfor %}
            </select>
            <button class='button' type='submit' name='submit'>Go</button>
        </form>
    {% endif %}

    <div class='toggle_container'>
    <form name='resetPass' method='post' action='app/controllers/ResetPasswordController.php'>
        <input placeholder='{{ 'Enter your email address'|trans }}' name='email' type='email' required />
        <button class='button' type="submit" name="Submit">{{ 'Send new password'|trans }}</button>
    </form>
    </div>

</section>

<<<<<<< HEAD
<script>
$(document).ready(function(){
    // DEMO BLOCK
    $('#email').val('demo@elabftw.net');
    $('#password').val('demodemo');
    // END DEMO BLOCK
	$(".toggle_container").hide();
	$("a.trigger").click(function(){
		$('.toggle_container').slideToggle("slow");
	});
});
</script>
=======
<script src='app/js/login.min.js'></script>
>>>>>>> e8ecf8c6
<|MERGE_RESOLUTION|>--- conflicted
+++ resolved
@@ -52,7 +52,6 @@
 
 </section>
 
-<<<<<<< HEAD
 <script>
 $(document).ready(function(){
     // DEMO BLOCK
@@ -65,6 +64,4 @@
 	});
 });
 </script>
-=======
-<script src='app/js/login.min.js'></script>
->>>>>>> e8ecf8c6
+<script src='app/js/login.min.js'></script>