{% extends 'base.html' %}

{% block body %}
<!-- show message if there is a failed_attempt -->
{% if Session.has('failed_attempt') and Session.get('failed_attempt') < App.Config.configArr.login_tries %}
    {% set number_of_tries_left = App.Config.configArr.login_tries - Session.get('failed_attempt') %}
    {{ 'Number of login attempt left before being banned for %s minutes: %s'|trans|format(
        App.Config.configArr.ban_time,
        number_of_tries_left)|msg('ko') }}
{% endif %}

<menu style='color:#29AEB9'>{{ 'Note: You need cookies enabled to log in.'|trans }}</menu>

<section class='text-center'>
  {% if showLocal %}
    <!-- Login form , the id is for an acceptance test -->
<<<<<<< HEAD
    <form method="post" id='login' class='form-group' action="app/controllers/LoginController.php" autocomplete="off">
        <h2>{{ 'Sign in to your account'|trans }}</h2>
        <br>
        <p class="login-area">
        <label class='block' for="email">{{ 'Email'|trans }}</label>
        <input class='login-area-input form-control' id='email' name='email' type='email' value='demo@elabftw.net' required /><br>
        <label class='block' for="password">{{ 'Password'|trans }}</label>
            <input class='login-area-input form-control' id='password' name='password' type='password' value='demodemo' required /><br>
            <!-- form key -->
            {{ App.Csrf.getHiddenInput|raw }}
=======
    <form method='post' id='login' class='form-group' action='app/controllers/LoginController.php' autocomplete='off'>
      <h2>{{ 'Sign in to your account'|trans }}</h2>
      <br>
      <div class='login-area'>
        <label for='email'>{{ 'Email'|trans }}</label>
        <input class='login-area-input form-control mb-5' id='email' name='email' type='email' value='{{ Session.has('email') ? Session.get('email') }}' required />
        <label for='password'>{{ 'Password'|trans }}</label>
        <input class='login-area-input form-control' id='password' name='password' type='password' required /><br>
        <!-- form key -->
        {{ App.Csrf.getHiddenInput|raw }}
>>>>>>> f9c851db
        <input type='checkbox' checked name='rememberme' id='rememberme' />
        <label for='rememberme'>{{ 'Remember me'|trans }}</label>
      </div>
      <div id='loginButtonDiv'>
        <button type="submit" class='button' name="Submit">{{ 'Login'|trans }}</button>
      </div>
    </form>
    <p>{{ "Don't have an account? %sRegister%s now!<br>Lost your password? %sReset%s it!"|trans|format(
      "<a href='register.php'>",
      "</a>",
      "<a href='#' class='trigger'>",
      "</a>")|raw }}</p>

    <div class='toggle_container'>
      <form name='resetPass' method='post' action='app/controllers/ResetPasswordController.php'>
        <input placeholder='{{ 'Enter your email address'|trans }}' name='email' type='email' required />
        <button class='button' type="submit" name="Submit">{{ 'Send new password'|trans }}</button>
      </form>
    </div>
  {% endif %}

  {% if App.Config.configArr.saml_toggle %}
    <h2>{{ 'Login through your institution'|trans }}</h2>
    <br>
    <form method='post' class='form-group' id='saml-login' action='app/controllers/LoginController.php' autocomplete='off'>
    <div class='row'>
        <div class='col-md-4'>
        </div>
        <div class='form-group col-md-4'>
            <label for='idp_login_select'>{{ 'Select an identity provider'|trans }}</label>
            <select name='saml_login' class='form-control' id='idp_login_select'>
                {% for idp in idpsArr %}
                {% if idp.active %}
                    <option value='{{ idp.id }}'>{{ idp.name }}</option>
                {% endif %}
                {% endfor %}
            </select>
            <button class='button mt-2' type='submit' name='submit'>Go</button>
        </div>
        <div class='col-md-4'>
        </div>
    </div>
        {{ App.Csrf.getHiddenInput|raw }}
    </form>
  {% endif %}

  {% if App.Config.configArr.anon_users %}
    <h2>{{ 'Login as anonymous visitor'|trans }}</h2>
    <br>
    <form method='post' class='form-group' id='anon-login' action='app/controllers/LoginController.php' autocomplete='off'>
      <div class='row'>
        <div class='col-md-4'>
        </div>
        <div class='form-group col-md-4'>
            {{ App.Csrf.getHiddenInput|raw }}
            <label for='anon_login_select'>{{ 'Select a team'|trans }}</label>
            <select name='team_id' class='form-control' id='anon_login_select'>
                {% for team in teamsArr %}
                    <option value='{{ team.id }}'>{{ team.name }}</option>
                {% endfor %}
            </select>
            <button class='button mt-2' type='submit' name='submit'>Go</button>
        </div>
        <div class='col-md-4'>
        </div>
      </div>
    </form>
  {% endif %}
</section>

<script src='app/js/login.min.js?v={{ v }}'></script>
{% endblock body %}<|MERGE_RESOLUTION|>--- conflicted
+++ resolved
@@ -14,29 +14,16 @@
 <section class='text-center'>
   {% if showLocal %}
     <!-- Login form , the id is for an acceptance test -->
-<<<<<<< HEAD
-    <form method="post" id='login' class='form-group' action="app/controllers/LoginController.php" autocomplete="off">
-        <h2>{{ 'Sign in to your account'|trans }}</h2>
-        <br>
-        <p class="login-area">
-        <label class='block' for="email">{{ 'Email'|trans }}</label>
-        <input class='login-area-input form-control' id='email' name='email' type='email' value='demo@elabftw.net' required /><br>
-        <label class='block' for="password">{{ 'Password'|trans }}</label>
-            <input class='login-area-input form-control' id='password' name='password' type='password' value='demodemo' required /><br>
-            <!-- form key -->
-            {{ App.Csrf.getHiddenInput|raw }}
-=======
     <form method='post' id='login' class='form-group' action='app/controllers/LoginController.php' autocomplete='off'>
       <h2>{{ 'Sign in to your account'|trans }}</h2>
       <br>
       <div class='login-area'>
         <label for='email'>{{ 'Email'|trans }}</label>
-        <input class='login-area-input form-control mb-5' id='email' name='email' type='email' value='{{ Session.has('email') ? Session.get('email') }}' required />
+        <input class='login-area-input form-control mb-5' id='email' name='email' type='email' value='demo@elabftw.net' required />
         <label for='password'>{{ 'Password'|trans }}</label>
-        <input class='login-area-input form-control' id='password' name='password' type='password' required /><br>
+        <input class='login-area-input form-control' id='password' name='password' type='password' value='demodemo' required /><br>
         <!-- form key -->
         {{ App.Csrf.getHiddenInput|raw }}
->>>>>>> f9c851db
         <input type='checkbox' checked name='rememberme' id='rememberme' />
         <label for='rememberme'>{{ 'Remember me'|trans }}</label>
       </div>
