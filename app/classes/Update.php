<?php
/**
 * \Elabftw\Elabftw\Update
 *
 * @author Nicolas CARPi <nicolas.carpi@curie.fr>
 * @copyright 2012 Nicolas CARPi
 * @see https://www.elabftw.net Official website
 * @license AGPL-3.0
 * @package elabftw
 */
namespace Elabftw\Elabftw;

use \Exception;
use \RecursiveDirectoryIterator;
use \RecursiveIteratorIterator;
use \FilesystemIterator;
use \Defuse\Crypto\Crypto as Crypto;
use \Defuse\Crypto\Exception as Ex;
use \Defuse\Crypto\Key as Key;

/**
 * Use this to check for latest version or update the database schema
 */
class Update
{
    /** 1.1.4 */
    private $version;
    /** release date of the version */
    protected $releaseDate;

    /** our favorite pdo object */
    private $pdo;

    /** this is used to check if we managed to get a version or not */
    public $success = false;

    /** array with config */
    private $configArr;

    /** where to get info from */
    const URL = 'https://get.elabftw.net/updates.ini';
    /** if we can't connect in https for some reason, use http */
    const URL_HTTP = 'http://get.elabftw.net/updates.ini';

    /**
     * ////////////////////////////
     * UPDATE THIS AFTER RELEASING
     * UPDATE IT ALSO IN package.json
     * ///////////////////////////
     */
<<<<<<< HEAD
    const INSTALLED_VERSION = '1.4.0';
=======
    const INSTALLED_VERSION = '1.4.1';
>>>>>>> 33479bc6

    /**
     * /////////////////////////////////////////////////////
     * UPDATE THIS AFTER ADDING A BLOCK TO runUpdateScript()
     * UPDATE IT ALSO IN INSTALL/ELABFTW.SQL (last line)
     * /////////////////////////////////////////////////////
     */
    const REQUIRED_SCHEMA = '13';

    /**
     * Create the pdo object
     *
     * @param Config $config
     */
    public function __construct(Config $config)
    {
        $this->configArr = $config->read();
        $this->pdo = Db::getConnection();
    }

    /**
     * Return the installed version of elabftw
     *
     * @return string
     */
    public function getInstalledVersion()
    {
        return self::INSTALLED_VERSION;
    }

    /**
     * Make a get request with cURL, using proxy setting if any
     *
     * @param string $url URL to hit
     * @param bool|string $toFile path where we want to save the file
     * @return string|boolean Return true if the download succeeded, else false
     */
    protected function get($url, $toFile = false)
    {
        if (!extension_loaded('curl')) {
            throw new Exception('Please install php5-curl package.');
        }

        $ch = curl_init();
        curl_setopt($ch, CURLOPT_URL, $url);
        // this is to get content
        curl_setopt($ch, CURLOPT_RETURNTRANSFER, true);
        // add proxy if there is one
        if (strlen($this->configArr['proxy']) > 0) {
            curl_setopt($ch, CURLOPT_PROXY, $this->configArr['proxy']);
        }
        // disable certificate check
        curl_setopt($ch, CURLOPT_SSL_VERIFYHOST, 2);

        // add user agent
        // http://developer.github.com/v3/#user-agent-required
        curl_setopt($ch, CURLOPT_USERAGENT, "Elabftw/" . self::INSTALLED_VERSION);

        // add a timeout, because if you need proxy, but don't have it, it will mess up things
        // 5 seconds
        curl_setopt($ch, CURLOPT_CONNECTTIMEOUT, 5);

        // we don't want the header
        curl_setopt($ch, CURLOPT_HEADER, 0);

        if ($toFile) {
            $handle = fopen($toFile, 'w');
            curl_setopt($ch, CURLOPT_FILE, $handle);
        }

        // DO IT!
        return curl_exec($ch);
    }

    /**
     * Return the latest version of elabftw
     * Will fetch updates.ini file from elabftw.net
     *
     * @throws Exception the version we have doesn't look like one
     * @return string|bool|null latest version or false if error
     */
    public function getUpdatesIni()
    {
        $ini = $this->get(self::URL);
        // try with http if https failed (see #176)
        if (!$ini) {
            $ini = $this->get(self::URL_HTTP);
        }
        if (!$ini) {
            $this->success = false;
            throw new Exception('Error getting latest version information from server! Check the proxy setting.');
        }
        // convert ini into array. The `true` is for process_sections: to get multidimensionnal array.
        $versions = parse_ini_string($ini, true);
        // get the latest version
        $this->version = array_keys($versions)[0];
        $this->releaseDate = $versions[$this->version]['date'];

        if (!$this->validateVersion()) {
            throw new Exception('Error getting latest version information from server! Check the proxy setting.');
        }
        $this->success = true;
    }

    /**
     * Check if the version string actually looks like a version
     *
     * @return int 1 if version match
     */
    private function validateVersion()
    {
        return preg_match('/[0-99]+\.[0-99]+\.[0-99]+.*/', $this->version);
    }

    /**
     * Return true if there is a new version out there
     *
     * @return bool
     */
    public function updateIsAvailable()
    {
        return self::INSTALLED_VERSION != $this->version;
    }

    /**
     * Return the latest version string
     *
     * @return string|int 1.1.4
     */
    public function getLatestVersion()
    {
        return $this->version;
    }

    /**
     * Get when the latest version was released
     *
     * @return string
     */
    public function getReleaseDate()
    {
        return $this->releaseDate;
    }

    /**
     * Update the database schema if needed.
     *
     * @return string[] $msg_arr
     */
    public function runUpdateScript()
    {
        $msg_arr = array();

        $current_schema = $this->configArr['schema'];

        if ($current_schema < 2) {
            // 20150727
            $this->schema2();
            $this->updateSchema(2);
        }
        if ($current_schema < 3) {
            // 20150728
            $this->schema3();
            $this->updateSchema(3);
        }
        if ($current_schema < 4) {
            // 20150801
            $this->schema4();
            $this->updateSchema(4);
        }
        if ($current_schema < 5) {
            // 20150803
            $this->schema5();
            $this->updateSchema(5);
        }
        if ($current_schema < 6) {
            // 20160129
            $this->schema6();
            $this->updateSchema(6);
        }
        if ($current_schema < 7) {
            // 20160209
            $this->schema7();
            $this->updateSchema(7);
        }
        if ($current_schema < 8) {
            // 20160420
            $this->schema8();
            $this->updateSchema(8);
        }
        if ($current_schema < 9) {
            // 20160623
            $this->schema9();
            $this->updateSchema(9);
            $msg_arr[] = "[WARNING] The config file has been changed! If you are running Docker, make sure to copy your secret key to the yml file. Check the release notes!";
        }
        if ($current_schema < 10) {
            // 20160722
            $this->schema10();
            $this->updateSchema(10);
        }
        if ($current_schema < 11) {
            // 20160812
            $this->schema11();
            $this->updateSchema(11);
        }
        if ($current_schema < 12) {
            // 20161016
            $this->schema12();
            $this->updateSchema(12);
        }
        if ($current_schema < 13) {
            // 20161219
            $this->schema13();
            $this->updateSchema(13);
        }

        // place new schema functions above this comment
        $this->cleanTmp();
        $msg_arr[] = "[SUCCESS] You are now running the latest version of eLabFTW. Have a great day! :)";
        return $msg_arr;
    }

    /**
     * Delete things in the tmp folder
     */
    private function cleanTmp()
    {
        // cleanup files in tmp
        $dir = ELAB_ROOT . '/uploads/tmp';
        $di = new \RecursiveDirectoryIterator($dir, FilesystemIterator::SKIP_DOTS);
        $ri = new \RecursiveIteratorIterator($di, \RecursiveIteratorIterator::CHILD_FIRST);
        foreach ($ri as $file) {
            $file->isDir() ? rmdir($file) : unlink($file);
        }
    }

    /**
     * Update the schema value in config to latest because we did the update functions before
     *
     * @param string|null $schema the version we want to update
     */
    private function updateSchema($schema = null)
    {
        if (is_null($schema)) {
            $schema = self::REQUIRED_SCHEMA;
        }
        $config_arr = array('schema' => $schema);
        if (!update_config($config_arr)) {
            throw new Exception('Failed at updating the schema!');
        }
    }

    /**
     * Add a default value to deletable_xp.
     * Can't do the same for link_href and link_name because they are text
     *
     * @throws Exception if there is a problem
     */
    private function schema2()
    {
        $sql = "ALTER TABLE teams CHANGE deletable_xp deletable_xp TINYINT(1) NOT NULL DEFAULT '1'";
        if (!$this->pdo->q($sql)) {
            throw new Exception('Problem updating!');
        }
    }

    /**
     * Change the experiments_revisions structure to allow code reuse
     *
     * @throws Exception if there is a problem
     */
    private function schema3()
    {
        $sql = "ALTER TABLE experiments_revisions CHANGE exp_id item_id INT(10) UNSIGNED NOT NULL";
        if (!$this->pdo->q($sql)) {
            throw new Exception('Problem updating!');
        }
    }

    /**
     * Add user groups
     *
     * @throws Exception if there is a problem
     */
    private function schema4()
    {
        $sql = "CREATE TABLE IF NOT EXISTS `team_groups` ( `id` INT UNSIGNED NOT NULL AUTO_INCREMENT , `name` VARCHAR(255) NOT NULL , `team` INT UNSIGNED NOT NULL , PRIMARY KEY (`id`));";
        $sql2 = "CREATE TABLE IF NOT EXISTS `users2team_groups` ( `userid` INT UNSIGNED NOT NULL , `groupid` INT UNSIGNED NOT NULL );";
        if (!$this->pdo->q($sql) || !$this->pdo->q($sql2)) {
            throw new Exception('Problem updating!');
        }
    }

    /**
     * Switch the crypto lib to defuse/php-encryption
     *
     * EDIT 20160624: this function will not work now because of switch from 1.2 to 2.0
     * So tell the user to first update to 1.2.0-p3.
     * @throws Exception
     */
    private function schema5()
    {
        throw new Exception('Please update first to 1.2.0-p3 (git checkout 1.2.0-p3) before updating to the latest version.');
    }

    /**
     * Change column type of body in 'items' and 'experiments' to 'mediumtext'
     *
     * @throws Exception
     */
    private function schema6()
    {
        $sql = "ALTER TABLE experiments MODIFY body MEDIUMTEXT";
        $sql2 = "ALTER TABLE items MODIFY body MEDIUMTEXT";

        if (!$this->pdo->q($sql)) {
            throw new Exception('Cannot change type of column "body" in table "experiments"!');
        }
        if (!$this->pdo->q($sql2)) {
            throw new Exception('Cannot change type of column "body" in table "items"!');
        }
    }

    /**
     * Change md5 to generic hash column in uploads
     * Create column to store the used algorithm type
     *
     * @throws Exception
     */
    private function schema7()
    {
        // First rename the column and then change its type to VARCHAR(128).
        // This column will be able to keep any sha2 hash up to sha512.
        // Add a hash_algorithm column to store the algorithm used to create
        // the hash.
        $sql3 = "ALTER TABLE `uploads` CHANGE `md5` `hash` VARCHAR(32);";
        if (!$this->pdo->q($sql3)) {
            throw new Exception('Error renaming column "md5" in table "uploads"!');
        }
        $sql4 = "ALTER TABLE `uploads` MODIFY `hash` VARCHAR(128);";
        if (!$this->pdo->q($sql4)) {
            throw new Exception('Error changing column type of "hash" in table "uploads"!');
        }
        // Already existing hashes are exclusively md5
        $sql5 = "ALTER TABLE `uploads` ADD `hash_algorithm` VARCHAR(10) DEFAULT NULL; UPDATE `uploads` SET `hash_algorithm`='md5' WHERE `hash` IS NOT NULL;";
        if (!$this->pdo->q($sql5)) {
            throw new Exception('Error setting hash algorithm for existing entries!');
        }

    }

    /**
     * Remove username from users
     *
     * @throws Exception
     */
    private function schema8()
    {
        $sql = "ALTER TABLE `users` DROP `username`";
        if (!$this->pdo->q($sql)) {
            throw new Exception('Error removing username column');
        }
    }

    /**
     * Update the crypto lib to the latest version
     *
     * @throws Exception
     */
    private function schema9()
    {
        if (!is_writable(ELAB_ROOT . 'config.php')) {
            throw new Exception('Please make your config file writable by server for this update.');
        }
        // grab old key
        $legacy_key = hex2bin(SECRET_KEY);
        // make a new one too
        $new_key = Key::createNewRandomKey();

        // update smtp_password first
        if ($this->configArr['smtp_password']) {
            try {
                $plaintext = Crypto::legacyDecrypt(hex2bin($this->configArr['smtp_password']), $legacy_key);
            } catch (Ex\WrongKeyOrModifiedCiphertextException $ex) {
                throw new Exception('Wrong key or modified ciphertext error.');
            }
            // now encrypt it with the new method
            $new_ciphertext = Crypto::encrypt($plaintext, $new_key);
            update_config(array('smtp_password' => $new_ciphertext));
        }

        // now update the stamppass from the teams
        $sql = 'SELECT team_id, stamppass FROM teams';
        $req = $this->pdo->prepare($sql);
        $req->execute();
        while ($teams = $req->fetch()) {
            if ($teams['stamppass']) {
                try {
                    $plaintext = Crypto::legacyDecrypt(hex2bin($teams['stamppass']), $legacy_key);
                } catch (Ex\WrongKeyOrModifiedCiphertextException $ex) {
                    throw new Exception('Wrong key or modified ciphertext error.');
                }
                $new_ciphertext = Crypto::encrypt($plaintext, $new_key);
                $sql = 'UPDATE teams SET stamppass = :stamppass WHERE team_id = :team_id';
                $update = $this->pdo->prepare($sql);
                $update->bindParam(':stamppass', $new_ciphertext);
                $update->bindParam(':team_id', $teams['team_id']);
                $update->execute();
            }
        }

        // update the main stamppass
        if ($this->configArr['stamppass']) {
            try {
                $plaintext = Crypto::legacyDecrypt(hex2bin($this->configArr['stamppass']), $legacy_key);
            } catch (Ex\WrongKeyOrModifiedCiphertextException $ex) {
                throw new Exception('Wrong key or modified ciphertext error.');
            }
            // now encrypt it with the new method
            $new_ciphertext = Crypto::encrypt($plaintext, $new_key);
            update_config(array('stamppass' => $new_ciphertext));
        }

            // rewrite the config file with the new key
            $contents = "<?php
define('DB_HOST', '" . DB_HOST . "');
define('DB_NAME', '" . DB_NAME . "');
define('DB_USER', '" . DB_USER . "');
define('DB_PASSWORD', '" . DB_PASSWORD . "');
define('ELAB_ROOT', '" . ELAB_ROOT . "');
define('SECRET_KEY', '" . $new_key->saveToAsciiSafeString() . "');
";

        if (file_put_contents(ELAB_ROOT . 'config.php', $contents) == 'false') {
            throw new Exception('There was a problem writing the file!');
        }
    }

    /**
     * Add team calendar
     *
     */
    private function schema10()
    {
        $sql = "CREATE TABLE IF NOT EXISTS `team_events` ( `id` INT UNSIGNED NOT NULL AUTO_INCREMENT , `team` INT UNSIGNED NOT NULL , `item` INT UNSIGNED NOT NULL, `start` VARCHAR(255) NOT NULL, `end` VARCHAR(255), `title` VARCHAR(255) NULL DEFAULT NULL, `userid` INT UNSIGNED NOT NULL, PRIMARY KEY (`id`));";
        $sql2 = "ALTER TABLE `items_types` ADD `bookable` BOOL NULL DEFAULT FALSE";
        if (!$this->pdo->q($sql) || !$this->pdo->q($sql2)) {
            throw new Exception('Problem updating to schema 10!');
        }
    }

    /**
     * Add show_team in user prefs
     *
     */
    private function schema11()
    {
        $sql = "ALTER TABLE `users` ADD `show_team` TINYINT NOT NULL DEFAULT '0'";
        if (!$this->pdo->q($sql)) {
            throw new Exception('Problem updating to schema 11!');
        }
    }
    /**
     * Change path to pki cert
     *
     */
    private function schema12()
    {
        if (get_config('stampcert') == 'vendor/pki.dfn.pem') {
            if (!update_config(array('stampcert' => 'app/dfn-cert/pki.dfn.pem'))) {
                throw new Exception('Error changing path to timestamping cert. (updating to schema 12)');
            }
        }
    }

    /**
     * Add todolist table and update any old documentation link (local one)
     *
     */
    private function schema13()
    {
        $sql = "CREATE TABLE IF NOT EXISTS `todolist` (
          `id` int(10) UNSIGNED NOT NULL AUTO_INCREMENT,
          `body` text NOT NULL,
          `creation_time` datetime NOT NULL DEFAULT CURRENT_TIMESTAMP,
          `ordering` int(10) UNSIGNED DEFAULT NULL,
          `userid` int(10) UNSIGNED NOT NULL,
          PRIMARY KEY (`id`));";

        if (!$this->pdo->q($sql)) {
            throw new Exception('Problem updating to schema 13!');
        }

        // update the links. Use % because we might have index.html at the end
        $sql = "UPDATE teams
            SET link_href = 'https://elabftw.readthedocs.io'
            WHERE link_href LIKE 'doc/_build/html%'";
        if (!$this->pdo->q($sql)) {
            throw new Exception('Problem updating to schema 13!');
        }
    }
}<|MERGE_RESOLUTION|>--- conflicted
+++ resolved
@@ -48,11 +48,7 @@
      * UPDATE IT ALSO IN package.json
      * ///////////////////////////
      */
-<<<<<<< HEAD
-    const INSTALLED_VERSION = '1.4.0';
-=======
     const INSTALLED_VERSION = '1.4.1';
->>>>>>> 33479bc6
 
     /**
      * /////////////////////////////////////////////////////
