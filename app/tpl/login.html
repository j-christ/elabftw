{% extends 'base.html' %}

{% block body %}
<!-- show message if there is a failed_attempt -->
{% if Session.has('failed_attempt') and Session.get('failed_attempt') < App.Config.configArr.login_tries %}
    {% set number_of_tries_left = App.Config.configArr.login_tries - Session.get('failed_attempt') %}
    {{ 'Number of login attempt left before being banned for %s minutes: %s'|trans|format(
        App.Config.configArr.ban_time,
        number_of_tries_left)|msg('ko') }}
{% endif %}

<menu class='border' style='color:#29AEB9'>{{ 'Note: You need cookies enabled to log in.'|trans }}</menu>

<section class='center'>
    {% if showLocal %}
    <!-- Login form , the id is for an acceptance test -->
    <form method="post" id='login' action="app/controllers/LoginController.php" autocomplete="off">
        <h2>{{ 'Sign in to your account'|trans }}</h2>
        <br>
        <p class="login-area">
        <label class='block' for="email">{{ 'Email'|trans }}</label>
<<<<<<< HEAD
        <input class="login-area-input" id='email' name="email" type="email" value='{{ SESSION.email ? SESSION.email }}' required /><br>
=======
        <input class="login-area-input" name="email" type="email" value='{{ Session.has('email') ? Session.get('email') }}' required /><br>
>>>>>>> 8513cb20
        <label class='block' for="password">{{ 'Password'|trans }}</label>
            <input class="login-area-input" id='password' name="password" type="password" required /><br>
            <!-- form key -->
            {{ FormKey.getFormkey|raw }}
        <input type='checkbox' name='rememberme' id='rememberme' />
        <label for='rememberme'>{{ 'Remember me'|trans }}</label>
        </p>
        <div id='loginButtonDiv'>
            <button type="submit" class='button' name="Submit">{{ 'Login'|trans }}</button>
        </div>
    </form>
    <p>
        {{ "Don't have an account? %sRegister%s now!<br>Lost your password? %sReset%s it!"|trans|format(
            "<a href='register.php'>",
            "</a>",
            "<a href='#' class='trigger'>",
            "</a>")|raw }}
    </p>
    {% endif %}

    {% if idpsArr|length > 0 %}

        <h2>{{ 'Login through your institution'|trans }}</h2>
        <br>
        <form method='post' id='saml-login' action='app/controllers/LoginController.php' autocomplete='off'>
            <select name='idp_id'>
                {% for idp in idpsArr %}
                    <option value='{{ idp.id }}'>{{ idp.name }}</option>
                {% endfor %}
            </select>
            <button class='button' type='submit' name='submit'>Go</button>
        </form>
    {% endif %}

    <div class='toggle_container'>
    <form name='resetPass' method='post' action='app/controllers/ResetPasswordController.php'>
        <input placeholder='{{ 'Enter your email address'|trans }}' name='email' type='email' required />
        <button class='button' type="submit" name="Submit">{{ 'Send new password'|trans }}</button>
    </form>
    </div>

</section>
<<<<<<< HEAD

<script>
$(document).ready(function(){
    // DEMO BLOCK
    $('#email').val('demo@elabftw.net');
    $('#password').val('demodemo');
    // END DEMO BLOCK
	$(".toggle_container").hide();
	$("a.trigger").click(function(){
		$('.toggle_container').slideToggle("slow");
	});
});
</script>
<script src='app/js/login.min.js'></script>
=======
<script src='app/js/login.min.js'></script>
{% endblock body %}
>>>>>>> 8513cb20
<|MERGE_RESOLUTION|>--- conflicted
+++ resolved
@@ -19,11 +19,7 @@
         <br>
         <p class="login-area">
         <label class='block' for="email">{{ 'Email'|trans }}</label>
-<<<<<<< HEAD
-        <input class="login-area-input" id='email' name="email" type="email" value='{{ SESSION.email ? SESSION.email }}' required /><br>
-=======
         <input class="login-area-input" name="email" type="email" value='{{ Session.has('email') ? Session.get('email') }}' required /><br>
->>>>>>> 8513cb20
         <label class='block' for="password">{{ 'Password'|trans }}</label>
             <input class="login-area-input" id='password' name="password" type="password" required /><br>
             <!-- form key -->
@@ -66,7 +62,6 @@
     </div>
 
 </section>
-<<<<<<< HEAD
 
 <script>
 $(document).ready(function(){
@@ -81,7 +76,4 @@
 });
 </script>
 <script src='app/js/login.min.js'></script>
-=======
-<script src='app/js/login.min.js'></script>
-{% endblock body %}
->>>>>>> 8513cb20
+{% endblock body %}