--- conflicted
+++ resolved
@@ -4,12 +4,8 @@
         "Read more about it at https://getcomposer.org/doc/01-basic-usage.md#composer-lock-the-lock-file",
         "This file is @generated automatically"
     ],
-<<<<<<< HEAD
-    "content-hash": "fc25052c92e8aabd17cb4e9a2baecd5d",
-=======
     "hash": "ffe6fcfe1993f6efa9b768579832cde9",
     "content-hash": "f549139867b6435834544a81859b5b3b",
->>>>>>> e529c570
     "packages": [
         {
             "name": "defuse/php-encryption",
