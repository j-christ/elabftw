--- conflicted
+++ resolved
@@ -478,18 +478,6 @@
      */
     public function updatePreferences($params)
     {
-<<<<<<< HEAD
-        // DISPLAY
-        $new_display = 'default';
-        if ($params['display'] === 'compact') {
-            $new_display = 'compact';
-        }
-        // FOR DEMO DISPLAY IS ALWAYS DEFAULT
-        $new_display = 'default';
-        // END DEMO BLOCK
-
-=======
->>>>>>> e8ecf8c6
         // LIMIT
         $filter_options = array(
             'options' => array(
